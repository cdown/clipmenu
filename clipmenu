#!/usr/bin/env bash

: "${CM_LAUNCHER=dmenu}"
: "${CM_HISTLENGTH=8}"

shopt -s nullglob

cache_dir=$(clipctl cache-dir)
cache_file=$cache_dir/line_cache

# Not -h, see #142
if [[ $1 == --help ]]; then
    cat << 'EOF'
clipmenu is a simple clipboard manager using dmenu and xsel. Launch this
when you want to select a clip.

All arguments are passed through to dmenu itself.

Environment variables:

- $CM_DIR: specify the base directory to store the cache dir in (default: $XDG_RUNTIME_DIR, $TMPDIR, or /tmp)
- $CM_HISTLENGTH: specify the number of lines to show in dmenu/rofi (default: 8)
- $CM_LAUNCHER: specify a dmenu-compatible launcher (default: dmenu)
- $CM_OUTPUT_CLIP: if set, output clip selection to stdout
EOF
    exit 0
fi

if ! [[ -f "$cache_file" ]]; then
    printf '%s\n' 'No cache file yet, did you run clipmenud?'
    exit 2
fi

# Blacklist of non-dmenu launchers
launcher_args=(-l "${CM_HISTLENGTH}")
if [[ "$CM_LAUNCHER" == fzf ]]; then
    launcher_args=()
fi

# rofi supports dmenu-like arguments through the -dmenu flag
[[ "$CM_LAUNCHER" == rofi ]] && set -- -dmenu "$@"

if [[ "$CM_LAUNCHER" == rofi-script ]]; then
    if (( $# )); then
        chosen_line="${!#}"
    else
        clipcli list
        exit
    fi
else
<<<<<<< HEAD
    chosen_line=$(clipcli list | "$CM_LAUNCHER" "${launcher_args[@]}" "$@")
=======
    chosen_line=$(list_clips | "$CM_LAUNCHER" "${launcher_args[@]}" "$@")
    launcher_exit=$?
>>>>>>> a3f0897a
fi

[[ $chosen_line ]] || exit 1
clip(){ clipcli get "$chosen_line"; }

for selection in clipboard primary; do
    clip | xsel --logfile /dev/null -i --"$selection"
done

if (( CM_OUTPUT_CLIP )); then
<<<<<<< HEAD
    clip
fi
=======
    cat "$file"
fi

exit "${launcher_exit:-"$?"}"
>>>>>>> a3f0897a
<|MERGE_RESOLUTION|>--- conflicted
+++ resolved
@@ -48,12 +48,7 @@
         exit
     fi
 else
-<<<<<<< HEAD
     chosen_line=$(clipcli list | "$CM_LAUNCHER" "${launcher_args[@]}" "$@")
-=======
-    chosen_line=$(list_clips | "$CM_LAUNCHER" "${launcher_args[@]}" "$@")
-    launcher_exit=$?
->>>>>>> a3f0897a
 fi
 
 [[ $chosen_line ]] || exit 1
@@ -64,12 +59,7 @@
 done
 
 if (( CM_OUTPUT_CLIP )); then
-<<<<<<< HEAD
     clip
 fi
-=======
-    cat "$file"
-fi
 
-exit "${launcher_exit:-"$?"}"
->>>>>>> a3f0897a
+exit "${launcher_exit:-"$?"}"